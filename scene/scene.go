// Package scene manages the scene and executes different scene layers.
package scene

import (
	"errors"
	"fmt"
	"strconv"
	"strings"
	"sync"
	"time"

	"github.com/faiface/pixel"
	"github.com/faiface/pixel/pixelgl"
	"github.com/jemgunay/game/client"
	"golang.org/x/image/colornames"

	"github.com/jemgunay/game/player"
	"github.com/jemgunay/game/server"
	"github.com/jemgunay/game/world"
)

// Layer is a drawable and updatable scene layer.
type Layer interface {
	Update(dt float64)
	Draw()
}

var (
	layerStack []LayerWrapper
	win        *pixelgl.Window
)

// Start initialises and starts up the scene.
func Start() {
	// create window config
	cfg := pixelgl.WindowConfig{
		Title:     "Test Game",
		Bounds:    pixel.R(0, 0, 1024, 768),
		VSync:     true,
		Resizable: true,
	}

	// create window
	var err error
	win, err = pixelgl.NewWindow(cfg)
	if err != nil {
		fmt.Printf("failed create new window: %s\n", err)
		return
	}
	//win.SetSmooth(true)

	// push a main menu layer to the scene
	Push(NewMainMenu())

	// main game loop
	prevTimestamp := time.Now()
	for !win.Closed() {
		dt := time.Since(prevTimestamp).Seconds()
		prevTimestamp = time.Now()

		for _, layer := range layerStack {
			layer.Update(dt)
		}

		for _, layer := range layerStack {
			layer.Draw()
		}
		win.Update()
	}
}

// LayerResult represents the state returned when a layer is popped from the layer stack.
type LayerResult string

// Layer state constants.
const (
	Default LayerResult = "default"
	Quit    LayerResult = "quit"
)

// LayerWrapper associates a LayerResult channel with a Layer.
type LayerWrapper struct {
	Layer
	resultCh chan LayerResult
}

// Push pushes a new layer to the layer stack (above the previous layer).
func Push(layer Layer) chan LayerResult {
	ch := make(chan LayerResult, 1)
	layerStack = append(layerStack, LayerWrapper{
		Layer:    layer,
		resultCh: ch,
	})
	return ch
}

// Pop pops the most recently added layer from the layer stack.
func Pop(result LayerResult) {
	if len(layerStack) > 0 {
		// send result to subscriber
		layerStack[len(layerStack)-1].resultCh <- result
		close(layerStack[len(layerStack)-1].resultCh)
		// pop layer from end of stack
		layerStack = layerStack[:len(layerStack)-1]
	}
}

// Count returns the number of layers in the layer stack.
func Count() int {
	return len(layerStack)
}

// Game is the main interactive game functionality layer.
type Game struct {
	gameType   GameType
	tileGrid   *world.TileGrid
	mainPlayer *player.Player
	players    PlayerStore

	cam           pixel.Matrix
	camScale      float64
	prevMousePos  pixel.Vec
	locked        bool
	overlayResult chan LayerResult
}

type GameType string

const (
	Client GameType = "client"
	Server GameType = "server"
)

type PlayerStore struct {
	players map[string]*player.Player
	sync.RWMutex
}

func (s *PlayerStore) Find(username string) (*player.Player, error) {
	s.RLock()
	defer s.RUnlock()
	p, ok := s.players[username]
	if !ok {
		return nil, errors.New("player with that username does not exist")
	}
	return p, nil
}

func (s *PlayerStore) Add(username string) (*player.Player, error) {
	s.Lock()
	defer s.Unlock()
	if _, ok := s.players[username]; ok {
		return nil, errors.New("player with that username already exists")
	}

	newPlayer, err := player.New(username)
	if err != nil {
		return nil, fmt.Errorf("failed to create new player: %s", err)
	}

	s.players[username] = newPlayer
	return newPlayer, nil
}

func (s *PlayerStore) Draw() {
	s.RLock()
	for _, p := range s.players {
		p.Draw(win)
	}
	s.RUnlock()
}

// NewGame creates and initialises a new Game layer.
func NewGame(gameType GameType) (*Game, error) {
	// generate world
	tileGrid := world.NewTileGrid()
	if err := tileGrid.GenerateChunk(); err != nil {
		return nil, fmt.Errorf("failed to generate world: %s", err)
	}

	// temp player name
	var userName string

	// start server if
	if gameType == Server {
		if err := server.Start(":9000"); err != nil {
			return nil, fmt.Errorf("server failed to start: %s", err)
		}
		userName = "jemgunay"
	} else {
		// TODO: remove this test username
		userName = "willyG"
	}

	// connect to server
	if err := client.Start("localhost:9000"); err != nil {
		return nil, fmt.Errorf("client failed to start: %s", err)
	}

	client.Send(server.Message{
		Type:  "register",
		Value: userName,
	})

	// wait for register success
	for {
		msg := client.Poll()
		switch msg.Type {
		case "register_success":
			fmt.Printf("user UUID: %s\n", msg.Value)
		case "register_failure":
			return nil, errors.New(msg.Value)
		default:
			continue
		}
		break
	}

	g := &Game{
		gameType: gameType,
		tileGrid: tileGrid,
		players: PlayerStore{
			players: make(map[string]*player.Player),
		},
		camScale: 1.0,
	}

	p, err := g.players.Add(userName)
	if err != nil {
		return nil, fmt.Errorf("failed to create player: %s\n", err)
	}
	p.SetPos(pixel.V(3000, 3000))
	g.mainPlayer = p

	// start main
	go func() {
		for {
<<<<<<< HEAD
			msg := client.Poll()
			switch msg.Type {
			case "user_joined":
				if _, err := g.players.Add(msg.Value); err != nil {
					break
				}

			case "pos":
				//fmt.Printf("pos request: %s\n", msg.Value)
				name, pos, rot, err := splitPosReq(msg.Value)
				if err != nil {
					fmt.Printf("failed to split pos request: %s", err)
					break
				}

				p, err := g.players.Find(name)
				if err != nil {
					fmt.Printf("player doesn't exist: %s\n", err)
					break
				}
				p.SetPos(pos)
				p.SetOrientation(rot)

			case "init_world":
				fmt.Printf("init world request: %s\n", msg.Value)
				items := strings.Split(msg.Value, "/")
				for _, item := range items {
					name, pos, rot, err := splitPosReq(item)
					if err != nil {
						fmt.Printf("failed to split pos request: %s", err)
						break
					}

					np, err := g.players.Add(name)
					if err != nil {
						fmt.Printf("failed to add player \"%s\": %s\n", name, err)
						break
					}
					np.SetPos(pos)
					np.SetOrientation(rot)
				}
=======
			_, ok := client.PollUpdate()
			if !ok {
				continue
>>>>>>> 7dd65bd6
			}
		}
	}()

	return g, nil
}

func splitPosReq(val string) (name string, pos pixel.Vec, rot float64, err error) {
	components := strings.Split(val, "|")
	if len(components) != 4 {
		err = fmt.Errorf("incorrect pos component count")
		return
	}
	x, err := strconv.ParseFloat(components[1], 64)
	if err != nil {
		err = fmt.Errorf("failed to parse X: %s\n", err)
		return
	}
	y, err := strconv.ParseFloat(components[2], 64)
	if err != nil {
		err = fmt.Errorf("failed to parse Y: %s\n", err)
		return
	}
	rot, err = strconv.ParseFloat(components[3], 64)
	if err != nil {
		err = fmt.Errorf("failed to parse rot: %s\n", err)
		return
	}
	name = components[0]
	pos = pixel.V(x, y)
	return
}

// Update updates the game layer logic.
func (g *Game) Update(dt float64) {
	if g.locked {
		// check for response from overlay menu layer
		select {
		case res := <-g.overlayResult:
			if res == Quit {
				win.SetClosed(true)
				return
			}
			g.locked = false
		default:
			return
		}
	}

	// handle keyboard input
	if win.Pressed(pixelgl.KeyW) {
		g.mainPlayer.Up(dt)
	}
	if win.Pressed(pixelgl.KeyS) {
		g.mainPlayer.Down(dt)
	}
	if win.Pressed(pixelgl.KeyA) {
		g.mainPlayer.Left(dt)
	}
	if win.Pressed(pixelgl.KeyD) {
		g.mainPlayer.Right(dt)
	}
	if win.Pressed(pixelgl.KeyR) {
		if g.camScale < 2 {
			g.camScale += 0.02
		}
	}
	if win.Pressed(pixelgl.KeyF) {
		if g.camScale > 0 {
			g.camScale -= 0.02
		}
	}
	if win.JustPressed(pixelgl.KeyEscape) {
		g.locked = true
		g.overlayResult = Push(NewOverlayMenu())
	}

	// handle mouse movement
	if win.MousePosition() != g.prevMousePos {
		// point mainPlayer at mouse
		mousePos := g.cam.Unproject(win.MousePosition())
		g.mainPlayer.PointTo(mousePos)
	}
	g.prevMousePos = win.MousePosition()

	// send pos & orientation update to server
	if g.mainPlayer.HasMoved() {
		pos := g.mainPlayer.Pos()
		client.Send(server.Message{
			Type:  "pos",
			Value: fmt.Sprintf("%f|%f|%f", pos.X, pos.Y, g.mainPlayer.Orientation()),
		})
	}
}

// Draw draws the game layer to the window.
func (g *Game) Draw() {
	// window camera
	pos := g.mainPlayer.Pos()
	g.cam = pixel.IM.Scaled(pos, g.camScale).Moved(win.Bounds().Center().Sub(pos))
	win.SetMatrix(g.cam)

	win.Clear(colornames.Greenyellow)
	// draw tiles
	g.tileGrid.Draw(win)
	// draw players
	g.players.Draw()
}<|MERGE_RESOLUTION|>--- conflicted
+++ resolved
@@ -6,7 +6,6 @@
 	"fmt"
 	"strconv"
 	"strings"
-	"sync"
 	"time"
 
 	"github.com/faiface/pixel"
@@ -115,7 +114,7 @@
 	gameType   GameType
 	tileGrid   *world.TileGrid
 	mainPlayer *player.Player
-	players    PlayerStore
+	players    *player.Store
 
 	cam           pixel.Matrix
 	camScale      float64
@@ -131,50 +130,11 @@
 	Server GameType = "server"
 )
 
-type PlayerStore struct {
-	players map[string]*player.Player
-	sync.RWMutex
-}
-
-func (s *PlayerStore) Find(username string) (*player.Player, error) {
-	s.RLock()
-	defer s.RUnlock()
-	p, ok := s.players[username]
-	if !ok {
-		return nil, errors.New("player with that username does not exist")
-	}
-	return p, nil
-}
-
-func (s *PlayerStore) Add(username string) (*player.Player, error) {
-	s.Lock()
-	defer s.Unlock()
-	if _, ok := s.players[username]; ok {
-		return nil, errors.New("player with that username already exists")
-	}
-
-	newPlayer, err := player.New(username)
-	if err != nil {
-		return nil, fmt.Errorf("failed to create new player: %s", err)
-	}
-
-	s.players[username] = newPlayer
-	return newPlayer, nil
-}
-
-func (s *PlayerStore) Draw() {
-	s.RLock()
-	for _, p := range s.players {
-		p.Draw(win)
-	}
-	s.RUnlock()
-}
-
 // NewGame creates and initialises a new Game layer.
-func NewGame(gameType GameType) (*Game, error) {
+func NewGame(gameType GameType) (game *Game, err error) {
 	// generate world
 	tileGrid := world.NewTileGrid()
-	if err := tileGrid.GenerateChunk(); err != nil {
+	if err = tileGrid.GenerateChunk(); err != nil {
 		return nil, fmt.Errorf("failed to generate world: %s", err)
 	}
 
@@ -183,7 +143,7 @@
 
 	// start server if
 	if gameType == Server {
-		if err := server.Start(":9000"); err != nil {
+		if err = server.Start(":9000"); err != nil {
 			return nil, fmt.Errorf("server failed to start: %s", err)
 		}
 		userName = "jemgunay"
@@ -193,7 +153,7 @@
 	}
 
 	// connect to server
-	if err := client.Start("localhost:9000"); err != nil {
+	if err = client.Start("localhost:9000"); err != nil {
 		return nil, fmt.Errorf("client failed to start: %s", err)
 	}
 
@@ -216,79 +176,84 @@
 		break
 	}
 
-	g := &Game{
+	// create new game instance
+	game = &Game{
 		gameType: gameType,
 		tileGrid: tileGrid,
-		players: PlayerStore{
-			players: make(map[string]*player.Player),
-		},
+		players:  player.NewStore(),
 		camScale: 1.0,
 	}
 
-	p, err := g.players.Add(userName)
+	// create main player
+	game.mainPlayer, err = game.players.Add(userName)
 	if err != nil {
 		return nil, fmt.Errorf("failed to create player: %s\n", err)
 	}
-	p.SetPos(pixel.V(3000, 3000))
-	g.mainPlayer = p
-
-	// start main
-	go func() {
-		for {
-<<<<<<< HEAD
-			msg := client.Poll()
-			switch msg.Type {
-			case "user_joined":
-				if _, err := g.players.Add(msg.Value); err != nil {
-					break
-				}
-
-			case "pos":
-				//fmt.Printf("pos request: %s\n", msg.Value)
-				name, pos, rot, err := splitPosReq(msg.Value)
+	game.mainPlayer.SetPos(pixel.V(4000, 4000))
+
+	// receive and process incoming requests from the server
+	go game.ProcessServerUpdates()
+
+	return
+}
+
+// ProcessServerUpdates polls the client for incoming requests from the server and applies the corresponding client/
+// player updates.
+func (g *Game) ProcessServerUpdates() {
+	for {
+		switch msg := client.Poll(); msg.Type {
+		// new player joined the game
+		case "user_joined":
+			fmt.Println(msg.Value + " joined the game!")
+			if _, err := g.players.Add(msg.Value); err != nil {
+				break
+			}
+
+		// initialise world and already existing players after joining a new game
+		case "init_world":
+			fmt.Printf("init world request: %s\n", msg.Value)
+			items := strings.Split(msg.Value, "/")
+			for _, item := range items {
+				name, pos, rot, err := splitPosReq(item)
 				if err != nil {
 					fmt.Printf("failed to split pos request: %s", err)
 					break
 				}
 
-				p, err := g.players.Find(name)
+				np, err := g.players.Add(name)
 				if err != nil {
-					fmt.Printf("player doesn't exist: %s\n", err)
+					fmt.Printf("failed to add player \"%s\": %s\n", name, err)
 					break
 				}
-				p.SetPos(pos)
-				p.SetOrientation(rot)
-
-			case "init_world":
-				fmt.Printf("init world request: %s\n", msg.Value)
-				items := strings.Split(msg.Value, "/")
-				for _, item := range items {
-					name, pos, rot, err := splitPosReq(item)
-					if err != nil {
-						fmt.Printf("failed to split pos request: %s", err)
-						break
-					}
-
-					np, err := g.players.Add(name)
-					if err != nil {
-						fmt.Printf("failed to add player \"%s\": %s\n", name, err)
-						break
-					}
-					np.SetPos(pos)
-					np.SetOrientation(rot)
-				}
-=======
-			_, ok := client.PollUpdate()
-			if !ok {
-				continue
->>>>>>> 7dd65bd6
-			}
-		}
-	}()
-
-	return g, nil
-}
-
+				np.SetPos(pos)
+				np.SetOrientation(rot)
+			}
+
+		// update a player's position and orientation
+		case "pos":
+			name, pos, rot, err := splitPosReq(msg.Value)
+			if err != nil {
+				fmt.Printf("failed to split pos request: %s", err)
+				break
+			}
+
+			p, err := g.players.Find(name)
+			if err != nil {
+				fmt.Printf("player doesn't exist: %s\n", err)
+				break
+			}
+			p.SetPos(pos)
+			p.SetOrientation(rot)
+
+		// remove a player from the game
+		case "disconnect":
+			fmt.Println(msg.Value + " left the game!")
+			g.players.Remove(msg.Value)
+		}
+	}
+}
+
+// process a "pos" message from the server into its separate components
 func splitPosReq(val string) (name string, pos pixel.Vec, rot float64, err error) {
 	components := strings.Split(val, "|")
 	if len(components) != 4 {
@@ -388,5 +353,5 @@
 	// draw tiles
 	g.tileGrid.Draw(win)
 	// draw players
-	g.players.Draw()
+	g.players.Draw(win)
 }